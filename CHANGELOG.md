# Changelog

<<<<<<< HEAD
### 2.4.10 (TBD)

- Bugfix: Fixed a bug where --json flag would not trigger for "telepresence list" for an empty list.

### 2.4.9 (TBD)
=======
### 2.4.9 (December 9, 2021)
>>>>>>> 9503b8d8

- Bugfix: Fixed an error where access tokens were not refreshed if you login
  while the daemons are already running.

- Bugfix: A helm upgrade using the --reuse-values flag no longer fails on a "nil pointer" error caused by a nil `telpresenceAPI` value.

### 2.4.8 (December 3, 2021)

- Feature: A RESTful service was added to Telepresence, both locally to the client and to the `traffic-agent` to help determine if messages with a set of headers should be
  consumed or not from a message queue where the intercept headers are added to the messages.

- Change: The environment variable TELEPRESENCE_LOGIN_CLIENT_ID is no longer used.

- Feature: There is a new subcommand, `test-vpn`, that can be used to diagnose connectivity issues with a VPN.

- Bugfix: The tunneled network connections between Telepresence and
  Ambassador Cloud now behave more like ordinary TCP connections,
  especially around timeouts.

### 2.4.7 (November 24, 2021)

- Feature: The agent injector now supports a new annotation, `telepresence.getambassador.io/inject-service-name`, that can be used to set the name of the service to be intercepted.
  This will help disambiguate which service to intercept for when a workload is exposed by multiple services, such as can happen with Argo Rollouts

- Feature: The kubeconfig extensions now support a `never-proxy` argument, analogous to `also-proxy`, that defines a set of subnets that will never be proxied via telepresence.

- Feature: Added flags to "telepresence intercept" that set the ingress fields as an alternative to using the dialogue.

- Change: Telepresence check the versions of the client and the daemons and ask the user to quit and restart if they don't match.

- Change: Telepresence DNS now uses a very short TTL instead of explicitly flushing DNS by killing the `mDNSResponder` or doing `resolvectl flush-caches`

- Bugfix: Legacy flags such as `--swap-deployment` can now be used together with global flags.

- Bugfix: Outbound connections are now properly closed when the peer closes.

- Bugfix: The DNS-resolver will trap recursive resolution attempts (may happen when the cluster runs in a docker-container on the client).

- Bugfix: The TUN-device will trap failed connection attempts that results in recursive calls back into the TUN-device (may happen when the
  cluster runs in a docker-container on the client).

- Bugfix: Fixed a potential deadlock when a new agent joined the traffic manager.

- Bugfix: The app-version value of the Helm chart embedded in the telepresence binary is now automatically updated at build time. The value is hardcoded in the
  original Helm chart when we release so this fix will only affect our nightly builds.

- Bugfix: The configured webhookRegistry is now propagated to the webhook installer even if no webhookAgentImage has been set.

- Bugfix: Login logs the user in when their access token has expired, instead of having no effect.

### 2.4.6 (November 2, 2021)

- Feature: Telepresence CLI is now built and published for Apple silicon Macs.

- Feature: Telepresence now supports manually injecting the traffic-agent YAML into workload manifests.
  Use the `genyaml` command to create the sidecar YAML, then add the `telepresence.getambassador.io/manually-injected: "true"` annotation to to your pods to allow Telepresence to intercept them.

- Feature: Added a json flag for the "telepresence list" command. This will aid automation.

- Change: `--help` text now includes a link to https://www.telepresence.io/ so users who download Telepresence via Brew or some other mechanism are able to find the documentation easily.

- Bugfix: Telepresence will no longer attempt to proxy requests to the API server when it happens to have an IP address within the CIDR range of pods/services.

### 2.4.5 (October 15, 2021)

- Feature: Intercepting headless services is now supported. It's now possible to request a headless service on whatever port it exposes and get a response from the intercept.

- Feature: Preview url questions have more context and provide "best guess" defaults.

- Feature: The `gather-logs` command added two new flags. One for anonymizing pod names + namespaces and the other for getting the pod yaml of the `traffic-manager` and any pod that contains a `traffic-agent`.

- Change: Use one tunnel per connection instead of multiplexing into one tunnel. This client will still be backwards compatible with older `traffic-manager`s that only support multiplexing.

- Bugfix: Telepresence will now log that the kubernetes server version is unsupported when using a version older than 1.17.

- Bugfix: Telepresence only adds the security context when necessary: intercepting a headless service or using a numeric port with the webhook agent injector.

### 2.4.4 (September 27, 2021)

- Feature: The strategy used by traffic-manager's discovery of pod CIDRs can now be configured using the Helm chart.

- Feature: Add the command `telepresence gather-logs`, which bundles the logs for all components
  into one zip file that can then be shared in a github issue, in slack, etc.  Use
  `telepresence gather-logs --help` to see additional options for running the command.

- Feature: The agent injector now supports injecting Traffic Agents into pods that have unnamed ports.

- Bugfix: The traffic-manager now uses less CPU-cycles when computing the pod CIDRs.

- Bugfix: If a deployment annotated with webhook annotations is deployed before telepresence is installed, telepresence will now install an agent in that deployment before intercept

- Bugfix: Fix an issue where the traffic-manager would sometimes go into a CPU loop.

- Bugfix: The TUN-device no longer builds an unlimited internal buffer before sending it when receiving lots of TCP-packets without PSH.
  Instead, the buffer is flushed when it reaches a size of 64K.

- Bugfix: The user daemon would sometimes hang when it encountered a problem connecting to the cluster or the root daemon.

- Bugfix: Telepresence correctly reports an intercept port conflict instead of panicking with segfault.

### 2.4.3 (September 15, 2021)

- Feature: The environment variable `TELEPRESENCE_INTERCEPT_ID` is now available in the interceptor's environment.

- Bugfix: A timing related bug was fixed that sometimes caused a "daemon did not start" failure.

- Bugfix: On Windows, crash stack traces and other errors were not
  written to the log files, now they are.

- Bugfix: On Linux kernel 4.11 and above, the log file rotation now
  properly reads the birth-time of the log file.  On older kernels, it
  continues to use the old behavior of using the change-time in place
  of the birth-time.

- Bugfix: Telepresence will no longer refer the user to the daemon logs for errors that aren't related to
  problems that are logged there.

- Bugfix: The overriding DNS resolver will no longer apply search paths when resolving "localhost".

- Bugfix: The cluster domain used by the DNS resolver is retrieved from the traffic-manager instead of being
  hard-coded to "cluster.local".

- Bugfix: "Telepresence uninstall --everything" now also uninstalls agents installed via mutating webhook

- Bugfix: Downloading large files during an intercept will no longer cause timeouts and hanging traffic-agent.

- Bugfix: Passing false to the intercept command's --mount flag will no longer result in a filesystem being mounted.

- Bugfix: The traffic manager will establish outbound connections in parallel instead of sequentially.

- Bugfix: The `telepresence status` command reports correct DNS settings instead of "Local IP: nil, Remote IP: nil"

### 2.4.2 (September 1, 2021)

- Feature: A new `telepresence loglevel <level>` subcommand was added that enables changing the loglevel
  temporarily for the local daemons, the `traffic-manager` and the `traffic-agents`.

- Change: The default log-level is now `info` for all components of Telepresence.

- Bugfix: The overriding DNS resolver will no longer apply search paths when resolving "localhost".

- Bugfix: The RBAC was not updated in the helm chart to enable the traffic-manager to `get` and `list`
  namespaces, which would impact users who use licensed features of the Telepresence extensions in an
  air-gapped environment.

- Bugfix: The timeout for Helm actions wasn't always respected which could cause a failing install of the
  `traffic-manager` to make the user daemon to hang indefinitely.

### 2.4.1 (August 30, 2021)

- Bugfix: Telepresence will now mount all directories from `/var/run/secrets`, not just the kubernetes.io ones.
  This allows the mounting of secrets directories such as eks.amazonaws.com (for IRSA tokens)

- Bugfix: The grpc.maxReceiveSize setting is now correctly propagated to all grpc servers.
  This allows users to mitigate a root daemon crash when sending a message over the default maximum size.

- Bugfix: Some slight fixes to the `homebrew-package.sh` script which will enable us to run
  it manually if we ever need to make homebrew point at an older version.

- Feature: Helm chart has now feature to on demand regenerate certificate used for mutating webhook by setting value.
  `agentInjector.certificate.regenerate`

- Change: The traffic-manager now requires `get` namespace permissions to get the cluster ID instead of that value being
  passed in as an environment variable to the traffic-manager's deployment.

- Change: The traffic-manager is now installed via an embedded version of the Helm chart when `telepresence connect` is first performed on a cluster.
  This change is transparent to the user.
  A new configuration flag, `timeouts.helm` sets the timeouts for all helm operations performed by the Telepresence binary.

- Bugfix: Telepresence will initialize the default namespace from the kubeconfig on each call instead of just doing it when connecting.

- Bugfix: The timeout to keep idle outbound TCP connections alive was increased from 60 to 7200 seconds which is the same as
  the Linux `tcp_keepalive_time` default.

- Bugfix: Telepresence will now remove a socket that is the result of an ungraceful termination and retry instead of printing
  an error saying "this usually means that the process has terminated ungracefully"

- Change: Failure to report metrics is logged using loglevel info rather than error.

- Bugfix: A potential deadlock situation is fixed that sometimes caused the user daemon to hang when the user
  was logged in.

- Feature: The scout reports will now include additional metadata coming from environment variables starting with
  `TELEPRESENCE_REPORT_`.

- Bugfix: The config setting `images.agentImage` is no longer required to contain the repository. The repository is
  instead picked from `images.repository`.

- Change: The `registry`, `webhookRegistry`, `agentImage` and `webhookAgentImage` settings in the `images` group of the `config.yml`
  now get their defaults from `TELEPRESENCE_AGENT_IMAGE` and `TELEPRESENCE_REGISTRY`.

### 2.4.0 (August 4, 2021)

- Feature: There is now a native Windows client for Telepresence.
  All the same features supported by the MacOS and Linux client are available on Windows.

- Feature: Telepresence can now receive messages from the cloud and raise
  them to the user when they perform certain commands.

- Bugfix: Initialization of `systemd-resolved` based DNS sets
  routing domain to improve stability in non-standard configurations.

- Bugfix: Edge case error when targeting a container by port number.
  Before if your matching/target container was at containers list index 0,
  but if there was a container at index 1 with no ports, then the
  "no ports" container would end up the selected one

- Bugfix: A `$(NAME)` reference in the agent's environment will now be
  interpolated correctly.

- Bugfix: Telepresence will no longer print an INFO level log message when
  no config.yml file is found.

- Bugfix: A panic is no longer raised when passing an argument to the
  `telepresence intercept` option `--http-match` that does't contain an
  equal sign.

- Bugfix: The `traffic-manager` will only send subnet updates to a
  client root daemon when the subnets actually change.

- Bugfix: The agent uninstaller now distinguishes between recoverable
  and unrecoverable failures, allowing uninstallation from manually changed
  resources

### 2.3.7 (July 23, 2021)

- Feature: An `also-proxy` entry in the Kubernetes cluster config will
  show up in the output of the `telepresence status` command.

- Feature: `telepresence login` now has an `--apikey=KEY` flag that
  allows for non-interactive logins.  This is useful for headless
  environments where launching a web-browser is impossible, such as
  cloud shells, Docker containers, or CI.

- Bugfix: Dialer will now close if it gets a ConnectReject. This was
  encountered when doing an intercept without a local process running
  and would result in requests hanging indefinitely.

- Bugfix: Made `telepresence list` command faster.

- Bugfix: Mutating webhook injector correctly hides named ports for probes.

- Bugfix: Initialization of `systemd-resolved` based DNS is more stable and
  failures causing telepresence to default to the overriding resolver will no
  longer cause general DNS lookup failures.

- Bugfix: Fixed a regression introduced in 2.3.5 that caused `telepresence current-cluster-id`
  to crash.

- Bugfix: New API keys generated internally for communication with
  Ambassador Cloud no longer show up as "no description" in the
  Ambassador Cloud web UI.  Existing API keys generated by older
  versions of Telepresence will still show up this way.

- Bugfix: Fixed a race condition that logging in and logging out
  rapidly could cause memory corruption or corruption of the
  `user-info.json` cache file used when authenticating with Ambassador
  Cloud.

### 2.3.6 (July 20, 2021)

- Bugfix: Fixed a regression introduced in 2.3.5 that caused preview
  URLs to not work.

- Bugfix: Fixed a regression introduced in 2.3.5 where the Traffic
  Manager's `RoleBinding` did not correctly appoint the
  `traffic-manager` `Role`, causing subnet discovery to not be able to
  work correctly.

- Bugfix: Fixed a regression introduced in 2.3.5 where the root daemon
  did not correctly read the configuration file; ignoring the user's
  configured log levels and timeouts.

- Bugfix: Fixed an issue that could cause the user daemon to crash
  during shutdown, as during shutdown it unconditionally attempted to
  close a channel even though the channel might already be closed.

### 2.3.5 (July 15, 2021)

- Feature: Telepresence no longer depends on having an external
  `kubectl` binary, which might not be present for OpenShift users
  (who have `oc` instead of `kubectl`).
- Feature: `skipLogin` can be used in the config.yml to tell the cli not to connect to cloud when using an air-gapped environment.
- Feature: The Telepresence Helm chart now supports installing multiple
  Traffic Managers in multiple namespaces. This will allow operators to
  install Traffic Managers with limited permissions that match the
  permissions restrictions that Telepresence users are subject to.
- Feature: The maximum size of messages that the client can receive over gRPC can now be configured. The gRPC default of 4MB isn't enough
  under some circumstances.
- Change: `TELEPRESENCE_AGENT_IMAGE` and `TELEPRESENCE_REGISTRY` are now only configurable via config.yml.
- Bugfix: Fixed and improved several error messages, to hopefully be
  more helpful.
- Bugfix: Fixed a DNS problem on macOS causing slow DNS lookups when connecting to a local cluster.

### 2.3.4 (July 9, 2021)

- Bugfix: Some log statements that contained garbage instead of a proper IP address now produce the correct address.
- Bugfix: Telepresence will no longer panic when multiple services match a workload.
- Bugfix: The traffic-manager will now accurately determine the service subnet by creating a dummy-service in its own namespace.
- Bugfix: Telepresence connect will no longer try to update the traffic-manager's clusterrole if the live one is identical to the desired one.
- Bugfix: The Telepresence helm chart no longer fails when installing with `--set clientRbac.namespaced=true`

### 2.3.3 (July 7, 2021)

- Feature: Telepresence now supports installing the Traffic Manager
  via Helm.  This will make it easy for operators to install and
  configure the server-side components of Telepresence separately from
  the CLI (which in turn allows for better separation of permissions).

- Feature: As the `traffic-manager` can now be installed in any
  namespace via Helm, Telepresence can now be configured to look for
  the traffic manager in a namespace other than `ambassador`.  This
  can be configured on a per-cluster basis.

- Feature: `telepresence intercept` now supports a `--to-pod` flag
  that can be used to port-forward sidecars' ports from an intercepted
  pod

- Feature: `telepresence status` now includes more information about
  the root daemon.

- Feature: We now do nightly builds of Telepresence for commits on release/v2 that haven't been tagged and published yet.

- Change: Telepresence no longer automatically shuts down the old
  `api_version=1` `edgectl` daemon.  If migrating from such an old
  version of `edgectl` you must now manually shut down the `edgectl`
  daemon before running Telepresence.  This was already the case when
  migrating from the newer `api_version=2` `edgectl`.

- Bugfix: The root daemon no longer terminates when the user daemon
  disconnects from its gRPC streams, and instead waits to be
  terminated by the CLI.  This could cause problems with things not
  being cleaned up correctly.

- Bugfix: An intercept will survive deletion of the intercepted pod
  provided that another pod is created (or already exists) that can
  take over.

### 2.3.2 (June 18, 2021)

- Feature: The mutator webhook for injecting traffic-agents now
  recognizes a `telepresence.getambassador.io/inject-service-port`
  annotation to specify which port to intercept; bringing the
  functionality of the `--port` flag to users who use the mutator
  webook in order to control Telepresence via GitOps.

- Feature: Outbound connections are now routed through the intercepted
  Pods which means that the connections originate from that Pod from
  the cluster's perspective.  This allows service meshes to correctly
  identify the traffic.

- Change: Inbound connections from an intercepted agent are now
  tunneled to the manager over the existing gRPC connection, instead
  of establishing a new connection to the manager for each inbound
  connection.  This avoids interference from certain service mesh
  configurations.

- Change: The traffic-manager requires RBAC permissions to list Nodes,
  Pods, and to create a dummy Service in the manager's namespace.

- Change: The on-laptop client no longer requires RBAC permissions to
  list Nodes in the cluster or to create Services, as that
  functionality has been moved to the traffic-manager.

- Bugfix: Telepresence will now detect the pod CIDR ranges even if
  they are not listed in the Nodes.

- Bugfix: The list of cluster subnets that the virtual network
  interface will route is now configured dynamically and will follow
  changes in the cluster.

- Bugfix: Subnets fully covered by other subnets are now pruned
  internally and thus never superfluously added to the laptop's
  routing table.

- Change: The `trafficManagerAPI` timout default has changed from 5
  seconds to 15 seconds, in order to facilitate the extended time it
  takes for the traffic-manager to do its initial discovery of cluster
  info as a result of the above bugfixes.

- Bugfix: On macOS, files generated under `/etc/resolver/` as the
  result of using `include-suffixes` in the cluster config are now
  properly removed on quit.

- Bugfix: Telepresence no longer erroneously terminates connections
  early when sending a large HTTP response from an intercepted
  service.

- Bugfix: When shutting down the user-daemon or root-daemon on the
  laptop, `telepresence quit` and related commands no longer return
  early before everything is fully shut down.  Now it can be counted
  on that by the time the command has returned that all of the
  side-effects on the laptop have been cleaned up.

### 2.3.1 (June 14, 2021)

- Feature: Agents can now be installed using a mutator webhook
- Feature: DNS resolver can now be configured with respect to what IP addresses that are used, and what lookups that gets sent to the cluster.
- Feature: Telepresence can now be configured to proxy subnets that aren't part of the cluster but only accesible from the cluster.
- Change: The `trafficManagerConnect` timout default has changed from 20 seconds to 60 seconds, in order to facilitate
  the extended time it takes to apply everything needed for the mutator webhook.
- Change: Telepresence is now installable via `brew install datawire/blackbird/telepresence`
- Bugfix: Fix a bug where sometimes large transfers from services on the cluster would hang indefinitely

### 2.3.0 (June 1, 2021)

- Feature: Telepresence is now installable via brew
- Feature: `telepresence version` now also includes the version of the currently running user daemon.
- Change: A TUN-device is used instead of firewall rules for routing outbound connections.
- Change: Outbound connections now use gRPC instead of ssh, and the traffic-manager no longer has a sshd running.
- Change: The traffic-agent no longer has a sshd running. Remote volume mounts use sshfs in slave mode, talking directly to sftp.
- Change: The local DNS now routes the name lookups to intercepted agents or traffic-manager.
- Change: The default log-level for the traffic-manager and the root-daemon was changed from "debug" to "info".
- Change: The command line is now statically-linked, so it is usable on systems with different libc's.
- Bugfix: Using --docker-run no longer fail to mount remote volumes when docker runs as root.
- Bugfix: Fixed a number of race conditions.
- Bugfix: Fix a crash when there is an error communicating with the traffic-manager about Ambassador Cloud.
- Bugfix: Fix a bug where sometimes when displaying or logging a timeout error it fails to determine which configurable timeout is responsible.
- Bugfix: The root-user daemon now respects the timeouts in the normal user's configuration file.

### 2.2.2 (May 17, 2021)

- Feature: Telepresence translates legacy Telepresence commands into viable Telepresence commands.
- Bugfix: Intercepts will only look for agents that are in the same namespace as the intercept.

### 2.2.1 (April 29, 2021)

- Bugfix: Improve `ambassador` namespace detection that was trying to create the namespace even when the namespace existed, which was an undesired RBAC escalation for operators.
- Bugfix: Telepresence will now no longer generate excessive traffic trying repeatedly to exchange auth tokens with Ambassador Cloud.  This could happen when upgrading from <2.1.4 if you had an expired `telepresence login` from before upgrading.
- Bugfix: `telepresence login` now correctly handles expired logins, just like all of the other subcommands.

### 2.2.0 (April 19, 2021)

- Feature: `telepresence intercept` now has the option `--docker-run` which will start a docker container with intercepted environment and volume mounts.
- Bugfix: `telepresence uninstall` can once again uninstall agents installed by older versions of Telepresence.
- Feature: Addition of `telepresence current-cluster-id` and `telepresence license` commands for using licenses with the Ambassador extension, primarily in air-gapped environments.

### 2.1.5 (April 12, 2021)

- Feature: When intercepting `--port` now supports specifying a service port or a service name.  Previously, only service name was supported.
- Feature: Intercepts using `--mechanism=http` now support mTLS.
- Bugfix: One of the log messages was using the incorrect variable, which led to misleading error messages on `telepresence uninstall`.
- Bugfix: Telepresence no longer generates port names longer than 15 characters.

### 2.1.4 (April 5, 2021)

- Feature: `telepresence status` has been enhanced to provide more information.  In particular, it now provides separate information on the daemon and connector processes, as well as showing login status.
- Feature: Telepresence now supports intercepting StatefulSets
- Change: Telepresence necessary RBAC has been refined to support StatefulSets and now requires "get,list,update" for StatefulSets
- Change: Telepresence no longer requires that port 1080 must be available.
- Change: Telepresence now makes use of refresh tokens to avoid requiring the user to manually log in so often.
- Bugfix: Fix race condition that occurred when intercepting a ReplicaSet while another pod was terminating in the same namespace (this fixes a transient test failure)
- Bugfix: Fix error when intercepting a ReplicaSet requires the containerPort to be hidden.
- Bugfix: `telepresence quit` no longer starts the daemon process just to shut it down.
- Bugfix: Telepresence no longer hangs the next time it's run after getting killed.
- Bugfix: Telepresence now does a better job of automatically logging in as necessary, especially with regard to expired logins.
- Bugfix: Telepresence was incorrectly looking across all namespaces for services when intercepting, but now it only looks in the given namespace.  This should prevent people from running into "Found multiple services" errors when services with the same selectors existed in other namespaces.

### 2.1.3 (March 29, 2021)

- Feature: Telepresence now supports intercepting ReplicaSets (that aren't owned by a Deployment)
- Change: The --deployment (-d) flag is now --workload (-w), as we start supporting more workloads than just Deployments
- Change: Telepresence necessary RBAC has changed and now requires "delete" for Pods and "get,list,update" for ReplicaSets
- Security: Upgrade to a newer OpenSSL, to address OpenSSL CVE-2021-23840.
- Bugfix: Connecting to Minikube/Hyperkit no longer fails intermittently.
- Bugfix: Telepresence will now make /var/run/secrets/kubernetes.io available when mounting remote volumes.
- Bugfix: Hiccups in the connection to the cluster will no longer cause the connector to shut down; it now retries properly.
- Bugfix: Fix a crash when binary dependencies are missing.
- Bugfix: You can now specify a service when doing an intercept (--service), this is useful if you have two services that select on the same labels (e.g. If using Argo Rollouts do deployments)

### 2.1.2 (March 19, 2021)

- Bugfix: Uninstalling agents now only happens once per deployment instead of once per agent.
- Bugfix: The list command no longer shows agents from namespaces that aren't mapped.
- Bugfix: IPv6 routes now work and don't prevent other pfctl rules being written in macOS
- Bugfix: Pods with `hostname` and/or `subdomain` now get correct DNS-names and routes.
- Change: Service UID was added to InterceptSpec to better link intercepts and services.
- Feature: All timeouts can now be configured in a <user-config-dir>/telepresence/config.yml file

### 2.1.1 (March 12, 2021)

- Bugfix: When looking at the container to intercept, it will check if there's a better match before using a container without containerPorts.
- Bugfix: Telepresence will now map `kube-*` and `ambassador` namespaces by default.
- Bugfix: Service port declarations that lack a TargetPort field will now correctly default to using the Port field instead.
- Bugfix: Several DNS fixes.  Notably, introduce a fake "tel2-search" domain that gets replaced with a dynamic DNS search when queried, which fixes DNS for Docker with no `-net host`.
- Change: Improvements to how we report the requirements for volume mounts; notably, if the requirements are not met then it defaults to `--mount=false`.
- Change: There has been substantial code cleanup in the "connector" process.

### 2.1.0 (March 8, 2021)

- Feature: Support headless services (including ExternalName), which you can use if you used "Also Proxy" in telepresence 1.
- Feature: Preview URLs can now set a layer-5 hostname (TLS-SNI and HTTP "Host" header) that is different than the layer-3 hostname (IP-address/DNS-name) that is used to dial to the ingress.
- Feature: The Ingress info will now contain a layer-5 hostname that can be used for TLS-SLI and HTTP "Host" header when accessing a service.
- Feature: Users can choose which port to intercept when intercepting a service with multiple ports.
- Bugfix: Environment variables declared with `envFrom` in the app-container are now propagated correctly to the client during intercept.
- Bugfix: The description of the `--everything` flag for the `uninstall` command was corrected.
- Bugfix: Connecting to a large cluster could take a very long time and even make the process hang. This is no longer the case.
- Bugfix: Telepresence now explicitly requires macFUSE version 4.0.5 or higher for macOS.
- Bugfix: A `tail -F <daemon log file>` no longer results in a "Permission denied" when reconnecting to the cluster.
- Change: The telepresence daemon will no longer use port 1234 for the firewall-to-SOCKS server, but will instead choose an available port dynamically.
- Change: On connect, telepresence will no longer suggest the `--mapped-namespaces` flag when the user connects to a large cluster.

### 2.0.3 (February 24, 2021)

- Feature: There is now an extension mechanism where you can tell Telepresence about different agents and what arguments they support.  The new `--mechanism` flag can explicitly identify which extension to use.
- Feature: An intercept of `NAME` that is made using `--namespace=NAMESPACE` but not using `--deployment` will use `NAME` as the name of the deployment and `NAME-NAMESPACE` as the name of the intercept.
- Feature: Declare a local-only intercept for the purpose of getting direct outbound access to the intercept's namespace using boolean flag `--local-only`.
- Bugfix: Fix a regression in the DNS resolver that prevented name resolution using NAME.NAMESPACE. Instead, NAME.NAMESPACE.svc.cluster.local was required.
- Bugfix: Fixed race-condition in the agent causing attempts to dial to `:0`.
- Bugfix: It is now more strict about which agent versions are acceptable and will be more eager to apply upgrades.
- Change: Related to things now being in extensions, the `--match` flag has been renamed to `--http-match`.
- Change: Cluster connection timeout has been increased from 10s to 20s.
- Change: On connect, if telepresence detects a large cluster, it will suggest the `--mapped-namespaces` flag to the user as a way to speed it up.
- Change: The traffic-agent now has a readiness probe associated with its container.

### 2.0.2 (February 18, 2021)

- Feature: Telepresence is now capable of forwarding the intercepted Pod's volume mounts (as Telepresence 0.x did) via the `--mount` flag to `telepresence intercept`.
- Feature: Telepresence will now allow simultaneous intercepts in different namespaces.
- Feature: It is now possible for a user to limit what namespaces that will be used by the DNS-resolver and the NAT.
- Bugfix: Fix the kubectl version number check to handle version numbers with a "+" in them.
- Bugfix: Fix a bug with some configurations on macOS where we clash with mDNSResponder's use of port 53.

### 2.0.1 (February 9, 2021)

- Feature: Telepresence is now capable of forwarding the environment variables of an intercepted service (as Telepresence 0.x did) and emit them to a file as text or JSON. The environment variables will also be propagated to any command started by doing a `telepresence intercept nnn -- <command>`.
- Bugfix: A bug causing a failure in the Telepresence DNS resolver when attempting to listen to the Docker gateway IP was fixed. The fix affects Windows using a combination of Docker and WSL2 only.
- Bugfix: Telepresence now works correctly while OpenVPN is running on macOS.
- Change: The background processes `connector` and `daemon` will now use rotating logs and a common directory.
  + macOS: `~/Library/Logs/telepresence/`
  + Linux: `$XDG_CACHE_HOME/telepresence/logs/` or `$HOME/.cache/telepresence/logs/`<|MERGE_RESOLUTION|>--- conflicted
+++ resolved
@@ -1,14 +1,10 @@
 # Changelog
 
-<<<<<<< HEAD
 ### 2.4.10 (TBD)
 
 - Bugfix: Fixed a bug where --json flag would not trigger for "telepresence list" for an empty list.
 
-### 2.4.9 (TBD)
-=======
 ### 2.4.9 (December 9, 2021)
->>>>>>> 9503b8d8
 
 - Bugfix: Fixed an error where access tokens were not refreshed if you login
   while the daemons are already running.
