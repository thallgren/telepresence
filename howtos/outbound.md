--- conflicted
+++ resolved
@@ -75,11 +75,7 @@
 
 An intercept with the flag`--local-only` can be used to control outbound connectivity to specific namespaces.
 
-<<<<<<< HEAD
-When developing services that have not yet been deployed to the cluster, it can be necessary to provide outbound connectivity to the namespace where the service is intended to be deployed so that it can access other services in that namespace without using qualified names.
-=======
 When developing services that have not yet been deployed to the cluster, it can be necessary to provide outbound connectivity to the namespace where the service is intended to be deployed so that it can access other services in that namespace without using qualified names. Worth noting though, is that a local-only intercept will not cause outbound connections to originate from the intercepted namespace. Only a real intercept can do that. The reason for this is that in order to establish correct origin, the connection must be routed to a `traffic-agent`of an intercepted pod. For local-only intercepts, the outbound connections will originate from the `traffic-manager`.
->>>>>>> 0dc896ae
 
   ```
   $ telepresence intercept <deployment name> --namespace <namespace> --local-only
